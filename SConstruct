--- conflicted
+++ resolved
@@ -1492,7 +1492,6 @@
     if not env.TargetOSIs('android'):
         env.Append( LIBS=["resolv"] )
 
-<<<<<<< HEAD
     if force32:
         env.Append( EXTRALIBPATH=["/usr/lib32"] )
 
@@ -1502,10 +1501,6 @@
 elif solaris:
      env.Append( CPPDEFINES=[ "__sunos__" ] )
      env.Append( LIBS=["socket","resolv","lgrp","m","stdc++"] )
-=======
-elif env.TargetOSIs('solaris'):
-     env.Append( LIBS=["socket","resolv","lgrp"] )
->>>>>>> feadc837
 
 elif env.TargetOSIs('freebsd'):
     env.Append( LIBS=[ "kvm" ] )
